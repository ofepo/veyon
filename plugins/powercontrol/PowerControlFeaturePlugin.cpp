/*
 * PowerControlFeaturePlugin.cpp - implementation of PowerControlFeaturePlugin class
 *
 * Copyright (c) 2017-2018 Tobias Junghans <tobydox@veyon.io>
 *
 * This file is part of Veyon - http://veyon.io
 *
 * This program is free software; you can redistribute it and/or
 * modify it under the terms of the GNU General Public
 * License as published by the Free Software Foundation; either
 * version 2 of the License, or (at your option) any later version.
 *
 * This program is distributed in the hope that it will be useful,
 * but WITHOUT ANY WARRANTY; without even the implied warranty of
 * MERCHANTABILITY or FITNESS FOR A PARTICULAR PURPOSE.  See the GNU
 * General Public License for more details.
 *
 * You should have received a copy of the GNU General Public
 * License along with this program (see COPYING); if not, write to the
 * Free Software Foundation, Inc., 59 Temple Place - Suite 330,
 * Boston, MA 02111-1307, USA.
 *
 */

#include <QMessageBox>
#include <QNetworkInterface>
#include <QUdpSocket>

#include "Computer.h"
#include "ComputerControlInterface.h"
#include "PlatformCoreFunctions.h"
#include "PowerControlFeaturePlugin.h"
#include "VeyonConfiguration.h"
#include "VeyonMasterInterface.h"


PowerControlFeaturePlugin::PowerControlFeaturePlugin( QObject* parent ) :
	QObject( parent ),
	m_commands( {
{ "on", tr( "Power on a computer via Wake-on-LAN (WOL)" ) },
				} ),
	m_powerOnFeature( Feature::Action | Feature::AllComponents,
					  Feature::Uid( "f483c659-b5e7-4dbc-bd91-2c9403e70ebd" ),
					  Feature::Uid(),
					  tr( "Power on" ), QString(),
					  tr( "Click this button to power on all computers. "
						  "This way you do not have to power on each computer by hand." ),
					  QStringLiteral(":/powercontrol/preferences-system-power-management.png") ),
	m_rebootFeature( Feature::Action | Feature::AllComponents,
					 Feature::Uid( "4f7d98f0-395a-4fff-b968-e49b8d0f748c" ),
					 Feature::Uid(),
					 tr( "Reboot" ), QString(),
					 tr( "Click this button to reboot all computers." ),
					 QStringLiteral(":/powercontrol/system-reboot.png") ),
	m_powerDownFeature( Feature::Action | Feature::AllComponents,
						Feature::Uid( "6f5a27a0-0e2f-496e-afcc-7aae62eede10" ),
						Feature::Uid(),
						tr( "Power down" ), QString(),
						tr( "Click this button to power down all computers. "
							"This way you do not have to power down each computer by hand." ),
						QStringLiteral(":/powercontrol/system-shutdown.png") ),
	m_features( { m_powerOnFeature, m_rebootFeature, m_powerDownFeature } )
{
}



QStringList PowerControlFeaturePlugin::commands() const
{
	return m_commands.keys();
}



QString PowerControlFeaturePlugin::commandHelp( const QString& command ) const
{
	return m_commands.value( command );
}



const FeatureList &PowerControlFeaturePlugin::featureList() const
{
	return m_features;
}



bool PowerControlFeaturePlugin::startFeature( VeyonMasterInterface& master, const Feature& feature,
											  const ComputerControlInterfaceList& computerControlInterfaces )
{
	if( m_features.contains( feature ) == false )
	{
		return false;
	}

	if( feature == m_powerOnFeature )
	{
		for( auto controlInterface : computerControlInterfaces )
		{
			broadcastWOLPacket( controlInterface->computer().macAddress() );
		}
	}
	else
	{
		if( confirmFeatureExecution( feature, master.mainWindow() ) == false )
		{
			return false;
		}

		sendFeatureMessage( FeatureMessage( feature.uid(), FeatureMessage::DefaultCommand ), computerControlInterfaces );
	}

	return true;
}



bool PowerControlFeaturePlugin::stopFeature( VeyonMasterInterface& master, const Feature& feature,
											 const ComputerControlInterfaceList& computerControlInterfaces )
{
	Q_UNUSED(master);
	Q_UNUSED(feature);
	Q_UNUSED(computerControlInterfaces);

	return false;
}



bool PowerControlFeaturePlugin::handleFeatureMessage( VeyonMasterInterface& master, const FeatureMessage& message,
													  ComputerControlInterface::Pointer computerControlInterface )
{
	Q_UNUSED(master);
	Q_UNUSED(message);
	Q_UNUSED(computerControlInterface);

	return false;
}



bool PowerControlFeaturePlugin::handleFeatureMessage( VeyonServerInterface& server, const FeatureMessage& message )
{
	Q_UNUSED(server);

	if( message.featureUid() == m_powerDownFeature.uid() )
	{
		VeyonCore::platform().coreFunctions().powerDown();
	}
	else if( message.featureUid() == m_rebootFeature.uid() )
	{
		VeyonCore::platform().coreFunctions().reboot();
	}
	else
	{
		return false;
	}

	return true;
}



bool PowerControlFeaturePlugin::handleFeatureMessage( VeyonWorkerInterface& worker, const FeatureMessage& message )
{
	Q_UNUSED(worker);
	Q_UNUSED(message);

	return false;
}



CommandLinePluginInterface::RunResult PowerControlFeaturePlugin::handle_help( const QStringList& arguments )
{
	const auto command = arguments.value( 0 );

	const QMap<QString, QStringList> commands = {
		{ QStringLiteral("on"),
		  QStringList( { QStringLiteral("<%1>").arg( tr("MAC ADDRESS") ),
						 tr( "This command broadcasts a Wake-on-LAN (WOL) packet to the network in order to power on the computer with the given MAC address." ) } ) },
	};

	if( commands.contains( command ) )
	{
		const auto& helpString = commands[command];
		print( QStringLiteral("\n%1 %2 %3\n\n%4\n\n").arg( commandLineModuleName(), command, helpString[0], helpString[1] ) );

		return NoResult;
	}

	print( tr("Please specify the command to display help for!") );

	return Unknown;
}



CommandLinePluginInterface::RunResult PowerControlFeaturePlugin::handle_on( const QStringList& arguments )
{
	if( arguments.size() < 1 )
	{
		return NotEnoughArguments;
	}

	return broadcastWOLPacket( arguments.first() ) ? Successful : Failed;
}



bool PowerControlFeaturePlugin::confirmFeatureExecution( const Feature& feature, QWidget* parent )
{
	if( VeyonCore::config().confirmDangerousActions() == false )
	{
		return true;
	}

	if( feature == m_rebootFeature )
	{
		return QMessageBox::question( parent, tr( "Confirm reboot" ),
									  tr( "Do you really want to reboot the selected computers?" ) ) ==
				QMessageBox::Yes;
	}
	else if( feature == m_powerDownFeature )
	{
		return QMessageBox::question( parent, tr( "Confirm power down" ),
									  tr( "Do you really want to power down the selected computer?" ) ) ==
				QMessageBox::Yes;
	}

	return false;
}



bool PowerControlFeaturePlugin::broadcastWOLPacket( QString macAddress )
{
	const int MAC_SIZE = 6;
	unsigned int mac[MAC_SIZE];  // Flawfinder: ignore

	if( macAddress.isEmpty() )
	{
		return false;
	}

	const auto originalMacAddress = macAddress;

	// remove all possible delimiters
	macAddress.replace( ':', QString() );
	macAddress.replace( '-', QString() );
	macAddress.replace( '.', QString() );

	if( sscanf( macAddress.toUtf8().constData(),
				"%2x%2x%2x%2x%2x%2x",
				&mac[0],
				&mac[1],
				&mac[2],
				&mac[3],
				&mac[4],
				&mac[5] ) != MAC_SIZE )
	{
		CommandLineIO::error( tr( "Invalid MAC address specified!" ) );
		qWarning() << "PowerControlFeaturePlugin::broadcastWOLPacket(): invalid MAC address" << originalMacAddress;
		return false;
	}

	QByteArray datagram( MAC_SIZE*17, static_cast<char>( 0xff ) );

	for( int i = 1; i < 17; ++i )
	{
		for(int j = 0; j < MAC_SIZE; ++j )
		{
			datagram[i*MAC_SIZE+j] = static_cast<char>( mac[j] );
		}
	}

<<<<<<< HEAD
	return QUdpSocket().writeDatagram( datagram, QHostAddress::Broadcast, 9 ) == datagram.size();
=======
	QUdpSocket udpSocket;

	udpSocket.writeDatagram( datagram, QHostAddress::Broadcast, 9 );

	const auto networkInterfaces = QNetworkInterface::allInterfaces();
	for( const auto& networkInterface : networkInterfaces )
	{
		const auto addressEntries = networkInterface.addressEntries();
		for( const auto& addressEntry : addressEntries )
		{
			if( addressEntry.broadcast().isNull() == false )
			{
				udpSocket.writeDatagram( datagram, addressEntry.broadcast(), 9 );
			}
		}
	}
>>>>>>> c6b0641e
}<|MERGE_RESOLUTION|>--- conflicted
+++ resolved
@@ -275,12 +275,9 @@
 		}
 	}
 
-<<<<<<< HEAD
-	return QUdpSocket().writeDatagram( datagram, QHostAddress::Broadcast, 9 ) == datagram.size();
-=======
 	QUdpSocket udpSocket;
 
-	udpSocket.writeDatagram( datagram, QHostAddress::Broadcast, 9 );
+	bool success = ( udpSocket.writeDatagram( datagram, QHostAddress::Broadcast, 9 ) == datagram.size() );
 
 	const auto networkInterfaces = QNetworkInterface::allInterfaces();
 	for( const auto& networkInterface : networkInterfaces )
@@ -290,9 +287,10 @@
 		{
 			if( addressEntry.broadcast().isNull() == false )
 			{
-				udpSocket.writeDatagram( datagram, addressEntry.broadcast(), 9 );
+				success &= ( udpSocket.writeDatagram( datagram, addressEntry.broadcast(), 9 ) == datagram.size() );
 			}
 		}
 	}
->>>>>>> c6b0641e
+
+	return success;
 }