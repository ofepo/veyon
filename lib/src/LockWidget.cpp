/*
 *  LockWidget.cpp - widget for locking a client
 *
 *  Copyright (c) 2006-2010 Tobias Doerffel <tobydox/at/users/dot/sf/dot/net>
 *
 *  This file is part of iTALC - http://italc.sourceforge.net
 *
 *  This is free software; you can redistribute it and/or modify
 *  it under the terms of the GNU General Public License as published by
 *  the Free Software Foundation; either version 2 of the License, or
 *  (at your option) any later version.
 *
 *  This software is distributed in the hope that it will be useful,
 *  but WITHOUT ANY WARRANTY; without even the implied warranty of
 *  MERCHANTABILITY or FITNESS FOR A PARTICULAR PURPOSE.  See the
 *  GNU General Public License for more details.
 *
 *  You should have received a copy of the GNU General Public License
 *  along with this software; if not, write to the Free Software
 *  Foundation, Inc., 59 Temple Place - Suite 330, Boston, MA  02111-1307,
 *  USA.
 */

#include <italcconfig.h>
#ifdef ITALC_BUILD_WIN32
#include <windows.h>
#endif

#include "LockWidget.h"
#include "LocalSystem.h"

#include <QtGui/QApplication>
#include <QtGui/QDesktopWidget>
#include <QtGui/QIcon>
#include <QtGui/QPainter>



#ifdef ITALC_BUILD_LINUX

#include <X11/Xlib.h>

#elif ITALC_BUILD_WIN32

<<<<<<< HEAD
=======
#define WIN32_LEAN_AND_MEAN
#include <windows.h>

>>>>>>> d933f0c6
static const UINT __ss_get_list[] = { SPI_GETLOWPOWERTIMEOUT,
						SPI_GETPOWEROFFTIMEOUT,
						SPI_GETSCREENSAVETIMEOUT };
static const UINT __ss_set_list[] = { SPI_SETLOWPOWERTIMEOUT,
						SPI_SETPOWEROFFTIMEOUT,
						SPI_SETSCREENSAVETIMEOUT };
static int __ss_val[3];

#endif



LockWidget::LockWidget( Modes _mode ) :
	QWidget( 0, Qt::X11BypassWindowManagerHint ),
	m_background(
		_mode == Black ?
			QPixmap( ":/resources/locked_bg.png" )
		:
			_mode == DesktopVisible ?
				QPixmap::grabWindow( qApp->desktop()->winId() )
			:
				QPixmap() ),
	m_mode( _mode ),
	m_sysKeyTrapper()
{
	m_sysKeyTrapper.disableAllKeys( true );
	setWindowTitle( tr( "screen lock" ) );
	setWindowIcon( QIcon( ":/resources/icon32.png" ) );
	setCursor( Qt::BlankCursor );
	showFullScreen();
	move( 0, 0 );
	setFixedSize( QApplication::desktop()->screenGeometry( this ).size() );
	LocalSystem::activateWindow( this );
	//setFixedSize( qApp->desktop()->size() );
	setFocusPolicy( Qt::StrongFocus );
	setFocus();
	grabMouse();
	grabKeyboard();
	setCursor( Qt::BlankCursor );

#ifdef ITALC_BUILD_WIN32
	// disable screensaver
	for( int x = 0; x < 3; ++x )
	{
		SystemParametersInfo( __ss_get_list[x], 0, &__ss_val[x], 0 );
		SystemParametersInfo( __ss_set_list[x], 0, NULL, 0 );
	}
#endif
}




LockWidget::~LockWidget()
{
#ifdef ITALC_BUILD_WIN32
	// revert screensaver-settings
	for( int x = 0; x < 3; ++x )
	{
		SystemParametersInfo( __ss_set_list[x], __ss_val[x], NULL, 0 );
	}
#endif
}




void LockWidget::paintEvent( QPaintEvent * )
{
	QPainter p( this );
	switch( m_mode )
	{
		case DesktopVisible:
			p.drawPixmap( 0, 0, m_background );
			break;

		case Black:
			p.fillRect( rect(), QColor( 64, 64, 64 ) );
			p.drawPixmap( ( width() - m_background.width() ) / 2,
				( height() - m_background.height() ) / 2,
								m_background );
			break;

		default:
			break;
	}
}



#ifdef ITALC_BUILD_LINUX
bool LockWidget::x11Event( XEvent * _e )
{
	switch( _e->type )
	{
		case KeyPress:
		case ButtonPress:
		case MotionNotify:
			return true;
		default:
			break;
	}
	return false;
}
#endif

<|MERGE_RESOLUTION|>--- conflicted
+++ resolved
@@ -42,12 +42,9 @@
 
 #elif ITALC_BUILD_WIN32
 
-<<<<<<< HEAD
-=======
 #define WIN32_LEAN_AND_MEAN
 #include <windows.h>
 
->>>>>>> d933f0c6
 static const UINT __ss_get_list[] = { SPI_GETLOWPOWERTIMEOUT,
 						SPI_GETPOWEROFFTIMEOUT,
 						SPI_GETSCREENSAVETIMEOUT };
